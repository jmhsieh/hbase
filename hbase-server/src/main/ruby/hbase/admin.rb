#
#
# Licensed to the Apache Software Foundation (ASF) under one
# or more contributor license agreements.  See the NOTICE file
# distributed with this work for additional information
# regarding copyright ownership.  The ASF licenses this file
# to you under the Apache License, Version 2.0 (the
# "License"); you may not use this file except in compliance
# with the License.  You may obtain a copy of the License at
#
#     http://www.apache.org/licenses/LICENSE-2.0
#
# Unless required by applicable law or agreed to in writing, software
# distributed under the License is distributed on an "AS IS" BASIS,
# WITHOUT WARRANTIES OR CONDITIONS OF ANY KIND, either express or implied.
# See the License for the specific language governing permissions and
# limitations under the License.
#

include Java
java_import org.apache.hadoop.hbase.util.Pair
java_import org.apache.hadoop.hbase.util.RegionSplitter

# Wrapper for org.apache.hadoop.hbase.client.HBaseAdmin

module Hbase
  class Admin
    include HBaseConstants

    def initialize(configuration, formatter)
      @admin = org.apache.hadoop.hbase.client.HBaseAdmin.new(configuration)
      connection = @admin.getConnection()
      @conf = configuration
      @zk_wrapper = connection.getZooKeeperWatcher()
      zk = @zk_wrapper.getRecoverableZooKeeper().getZooKeeper()
      @zk_main = org.apache.zookeeper.ZooKeeperMain.new(zk)
      @formatter = formatter
    end

    #----------------------------------------------------------------------------------------------
    # Returns a list of tables in hbase
    def list(regex = ".*")
        @admin.listTables(regex).map { |t| t.getNameAsString }
    end

    #----------------------------------------------------------------------------------------------
    # Requests a table or region flush
    def flush(table_or_region_name)
      @admin.flush(table_or_region_name)
    end

    #----------------------------------------------------------------------------------------------
    # Requests a table or region or column family compaction
    def compact(table_or_region_name, family = nil)
      if family == nil
        @admin.compact(table_or_region_name)
      else
        # We are compacting a column family within a region.
        @admin.compact(table_or_region_name, family)
      end
    end

    #----------------------------------------------------------------------------------------------
    # Requests a table or region or column family major compaction
    def major_compact(table_or_region_name, family = nil)
      if family == nil
        @admin.majorCompact(table_or_region_name)
      else
        # We are major compacting a column family within a region or table.
        @admin.majorCompact(table_or_region_name, family)
      end
    end

    #----------------------------------------------------------------------------------------------
    # Requests a regionserver's HLog roll
    def hlog_roll(server_name)
      @admin.rollHLogWriter(server_name)
    end

    #----------------------------------------------------------------------------------------------
    # Requests a table or region split
    def split(table_or_region_name, split_point)
      if split_point == nil
        @admin.split(table_or_region_name)
      else
        @admin.split(table_or_region_name, split_point)
      end
    end

    #----------------------------------------------------------------------------------------------
    # Requests a cluster balance
    # Returns true if balancer ran
    def balancer()
      @admin.balancer()
    end

    #----------------------------------------------------------------------------------------------
    # Enable/disable balancer
    # Returns previous balancer switch setting.
    def balance_switch(enableDisable)
      @admin.setBalancerRunning(
        java.lang.Boolean::valueOf(enableDisable), java.lang.Boolean::valueOf(false))
    end

    #----------------------------------------------------------------------------------------------
    # Request a scan of the catalog table (for garbage collection)
    # Returns an int signifying the number of entries cleaned
    def catalogjanitor_run()
      @admin.runCatalogScan()
    end

    #----------------------------------------------------------------------------------------------
    # Enable/disable the catalog janitor
    # Returns previous catalog janitor switch setting.
    def catalogjanitor_switch(enableDisable)
      @admin.enableCatalogJanitor(java.lang.Boolean::valueOf(enableDisable))
    end

    #----------------------------------------------------------------------------------------------
    # Query on the catalog janitor state (enabled/disabled?)
    # Returns catalog janitor state (true signifies enabled).
    def catalogjanitor_enabled()
      @admin.isCatalogJanitorEnabled()
    end

    #----------------------------------------------------------------------------------------------
    # Enables a table
    def enable(table_name)
      tableExists(table_name)
      return if enabled?(table_name)
      @admin.enableTable(table_name)
    end

    #----------------------------------------------------------------------------------------------
    # Enables all tables matching the given regex
    def enable_all(regex)
      regex = regex.to_s
      @admin.enableTables(regex)
    end

    #----------------------------------------------------------------------------------------------
    # Disables a table
    def disable(table_name)
      tableExists(table_name)
      return if disabled?(table_name)
      @admin.disableTable(table_name)
    end

    #----------------------------------------------------------------------------------------------
    # Disables all tables matching the given regex
    def disable_all(regex)
      regex = regex.to_s
      @admin.disableTables(regex).map { |t| t.getNameAsString }
    end

    #---------------------------------------------------------------------------------------------
    # Throw exception if table doesn't exist
    def tableExists(table_name)
      raise ArgumentError, "Table #{table_name} does not exist.'" unless exists?(table_name)
    end

    #----------------------------------------------------------------------------------------------
    # Is table disabled?
    def disabled?(table_name)
      @admin.isTableDisabled(table_name)
    end

    #----------------------------------------------------------------------------------------------
    # Drops a table
    def drop(table_name)
      tableExists(table_name)
      raise ArgumentError, "Table #{table_name} is enabled. Disable it first.'" if enabled?(table_name)

      @admin.deleteTable(table_name)
    end

    #----------------------------------------------------------------------------------------------
    # Drops a table
    def drop_all(regex)
      regex = regex.to_s
      failed  = @admin.deleteTables(regex).map { |t| t.getNameAsString }
      return failed
    end

    #----------------------------------------------------------------------------------------------
    # Returns ZooKeeper status dump
    def zk_dump
      org.apache.hadoop.hbase.zookeeper.ZKUtil::dump(@zk_wrapper)
    end

    #----------------------------------------------------------------------------------------------
    # Creates a table
    def create(table_name, *args)
      # Fail if table name is not a string
      raise(ArgumentError, "Table name must be of type String") unless table_name.kind_of?(String)

      # Flatten params array
      args = args.flatten.compact
      has_columns = false

      # Start defining the table
      htd = org.apache.hadoop.hbase.HTableDescriptor.new(table_name)
      splits = nil
      # Args are either columns or splits, add them to the table definition
      # TODO: add table options support
      args.each do |arg|
        unless arg.kind_of?(String) || arg.kind_of?(Hash)
          raise(ArgumentError, "#{arg.class} of #{arg.inspect} is not of Hash or String type")
        end
        
        # First, handle all the cases where arg is a column family.
        if arg.kind_of?(String) or arg.has_key?(NAME)
          # If the arg is a string, default action is to add a column to the table.
          # If arg has a name, it must also be a column descriptor.
          htd.addFamily(hcd(arg, htd))
          has_columns = true
          next
        end
        
        # Get rid of the "METHOD", which is deprecated for create.
        # We'll do whatever it used to do below if it's table_att.
        if (method = arg.delete(METHOD))
            raise(ArgumentError, "table_att is currently the only supported method") unless method == 'table_att'
        end
        
        # The hash is not a column family. Figure out what's in it.
        # First, handle splits.
        if arg.has_key?(SPLITS_FILE)
          splits_file = arg.delete(SPLITS_FILE)
          unless File.exist?(splits_file)
            raise(ArgumentError, "Splits file #{splits_file} doesn't exist")
          end
          arg[SPLITS] = []
          File.foreach(splits_file) do |line|
            arg[SPLITS].push(line.strip())
          end
        end

        if arg.has_key?(SPLITS) 
          splits = Java::byte[][arg[SPLITS].size].new
          idx = 0
          arg.delete(SPLITS).each do |split|
            splits[idx] = org.apache.hadoop.hbase.util.Bytes.toBytesBinary(split)
            idx = idx + 1
          end
        elsif arg.has_key?(NUMREGIONS) or arg.has_key?(SPLITALGO)
          # deprecated region pre-split API; if one of the above is specified, will be ignored.
          raise(ArgumentError, "Number of regions must be specified") unless arg.has_key?(NUMREGIONS)
          raise(ArgumentError, "Split algorithm must be specified") unless arg.has_key?(SPLITALGO)
          raise(ArgumentError, "Number of regions must be greater than 1") unless arg[NUMREGIONS] > 1
          num_regions = arg.delete(NUMREGIONS)
          split_algo = RegionSplitter.newSplitAlgoInstance(@conf, arg.delete(SPLITALGO))
          splits = split_algo.split(JInteger.valueOf(num_regions))
        end
        
        # Done with splits; apply formerly-table_att parameters.
        htd.setOwnerString(arg.delete(OWNER)) if arg[OWNER] 
        htd.setMaxFileSize(JLong.valueOf(arg.delete(MAX_FILESIZE))) if arg[MAX_FILESIZE]
        htd.setReadOnly(JBoolean.valueOf(arg.delete(READONLY))) if arg[READONLY]
        htd.setMemStoreFlushSize(JLong.valueOf(arg.delete(MEMSTORE_FLUSHSIZE))) if arg[MEMSTORE_FLUSHSIZE]
        htd.setDeferredLogFlush(JBoolean.valueOf(arg.delete(DEFERRED_LOG_FLUSH))) if arg[DEFERRED_LOG_FLUSH]
        set_user_metadata(htd, arg.delete(METADATA)) if arg[METADATA]
        set_descriptor_config(htd, arg.delete(CONFIGURATION)) if arg[CONFIGURATION]
        
        arg.each_key do |ignored_key|
          puts("An argument ignored (unknown or overridden): %s" % [ ignored_key ])
        end
      end
      
      # Fail if no column families defined
      raise(ArgumentError, "Table must have at least one column family") if !has_columns
      
      if splits.nil?
        # Perform the create table call
        @admin.createTable(htd)
      else
        # Perform the create table call
        @admin.createTable(htd, splits)
      end
    end
    
    #----------------------------------------------------------------------------------------------
    # Closes a region.
    # If server name is nil, we presume region_name is full region name (HRegionInfo.getRegionName).
    # If server name is not nil, we presume it is the region's encoded name (HRegionInfo.getEncodedName)
    def close_region(region_name, server)
      if (server == nil || !closeEncodedRegion?(region_name, server))         
      	@admin.closeRegion(region_name, server)
      end	
    end

    #----------------------------------------------------------------------------------------------
    #----------------------------------------------------------------------------------------------
    # Assign a region
    def assign(region_name)
      @admin.assign(region_name.to_java_bytes)
    end

    #----------------------------------------------------------------------------------------------
    # Unassign a region
    def unassign(region_name, force)
      @admin.unassign(region_name.to_java_bytes, java.lang.Boolean::valueOf(force))
    end

    #----------------------------------------------------------------------------------------------
    # Move a region
    def move(encoded_region_name, server = nil)
      @admin.move(encoded_region_name.to_java_bytes, server ? server.to_java_bytes: nil)
    end

    #----------------------------------------------------------------------------------------------
    # Returns table's structure description
    def describe(table_name)
      tables = @admin.listTables.to_a
      tables << org.apache.hadoop.hbase.HTableDescriptor::META_TABLEDESC
      tables << org.apache.hadoop.hbase.HTableDescriptor::ROOT_TABLEDESC

      tables.each do |t|
        # Found the table
        return t.to_s if t.getNameAsString == table_name
      end

      raise(ArgumentError, "Failed to find table named #{table_name}")
    end

    #----------------------------------------------------------------------------------------------
    # Truncates table (deletes all records by recreating the table)
    def truncate(table_name, conf = @conf)
      h_table = org.apache.hadoop.hbase.client.HTable.new(conf, table_name)
      table_description = h_table.getTableDescriptor()
      yield 'Disabling table...' if block_given?
      disable(table_name)

      yield 'Dropping table...' if block_given?
      drop(table_name)

      yield 'Creating table...' if block_given?
      @admin.createTable(table_description)
    end

    # Check the status of alter command (number of regions reopened)
    def alter_status(table_name)
      # Table name should be a string
      raise(ArgumentError, "Table name must be of type String") unless table_name.kind_of?(String)

      # Table should exist
      raise(ArgumentError, "Can't find a table: #{table_name}") unless exists?(table_name)

      status = Pair.new()
      begin
        status = @admin.getAlterStatus(table_name.to_java_bytes)
        if status.getSecond() != 0
          puts "#{status.getSecond() - status.getFirst()}/#{status.getSecond()} regions updated."
        else
          puts "All regions updated."
        end
	      sleep 1
      end while status != nil && status.getFirst() != 0
      puts "Done."
    end

    #----------------------------------------------------------------------------------------------
    # Change table structure or table options
    def alter(table_name, wait = true, *args)
      # Table name should be a string
      raise(ArgumentError, "Table name must be of type String") unless table_name.kind_of?(String)

      # Table should exist
      raise(ArgumentError, "Can't find a table: #{table_name}") unless exists?(table_name)

      # There should be at least one argument
      raise(ArgumentError, "There should be at least one argument but the table name") if args.empty?

      # Get table descriptor
      htd = @admin.getTableDescriptor(table_name.to_java_bytes)

      # Process all args
      args.each do |arg|
      
      
        # Normalize args to support column name only alter specs
        arg = { NAME => arg } if arg.kind_of?(String)

        # Normalize args to support shortcut delete syntax
        arg = { METHOD => 'delete', NAME => arg['delete'] } if arg['delete']
        
        # There are 3 possible options.
        # 1) Column family spec. Distinguished by having a NAME and no METHOD.
        method = arg.delete(METHOD)
        if method == nil and arg.has_key?(NAME)
          descriptor = hcd(arg, htd)
          column_name = descriptor.getNameAsString

          # If column already exist, then try to alter it. Create otherwise.
          if htd.hasFamily(column_name.to_java_bytes)
            @admin.modifyColumn(table_name, descriptor)
          else
            @admin.addColumn(table_name, descriptor)
          end

          if wait == true
            puts "Updating all regions with the new schema..."
            alter_status(table_name)
          end
          
          # We bypass descriptor when adding column families; refresh it to apply other args correctly.
          htd = @admin.getTableDescriptor(table_name.to_java_bytes)
          next
        end
          
        # 2) Method other than table_att, with some args.
        name = arg.delete(NAME)
        if method != nil and method != "table_att"
          # Delete column family
          if method == "delete"
            raise(ArgumentError, "NAME parameter missing for delete method") unless name
            @admin.deleteColumn(table_name, name)
          # Unset table attributes
          elsif method == "table_att_unset"
            raise(ArgumentError, "NAME parameter missing for table_att_unset method") unless name
            if (htd.getValue(name) == nil)
              raise ArgumentError, "Can not find attribute: #{name}"
            end
            htd.remove(name)
            @admin.modifyTable(table_name.to_java_bytes, htd)
          # Unknown method
          else
            raise ArgumentError, "Unknown method: #{method}"
          end
          
          arg.each_key do |unknown_key|
            puts("Unknown argument ignored: %s" % [unknown_key])
          end
          
          if wait == true
            puts "Updating all regions with the new schema..."
            alter_status(table_name)
          end
          
          if method == "delete"
            # We bypass descriptor when deleting column families; refresh it to apply other args correctly.
            htd = @admin.getTableDescriptor(table_name.to_java_bytes)
          end
          next          
        end
        
        # 3) Some args for the table, optionally with METHOD => table_att (deprecated)
        raise(ArgumentError, "NAME argument in an unexpected place") if name
        htd.setOwnerString(arg.delete(OWNER)) if arg[OWNER] 
        htd.setMaxFileSize(JLong.valueOf(arg.delete(MAX_FILESIZE))) if arg[MAX_FILESIZE]
        htd.setReadOnly(JBoolean.valueOf(arg.delete(READONLY))) if arg[READONLY]
        htd.setMemStoreFlushSize(JLong.valueOf(arg.delete(MEMSTORE_FLUSHSIZE))) if arg[MEMSTORE_FLUSHSIZE]
        htd.setDeferredLogFlush(JBoolean.valueOf(arg.delete(DEFERRED_LOG_FLUSH))) if arg[DEFERRED_LOG_FLUSH]
        set_user_metadata(htd, arg.delete(METADATA)) if arg[METADATA]
        set_descriptor_config(htd, arg.delete(CONFIGURATION)) if arg[CONFIGURATION]

        # set a coprocessor attribute
        valid_coproc_keys = []
        if arg.kind_of?(Hash)
          arg.each do |key, value|
            k = String.new(key) # prepare to strip
            k.strip!

            if (k =~ /coprocessor/i)
              # validate coprocessor specs
              v = String.new(value)
              v.strip!
              if !(v =~ /^([^\|]*)\|([^\|]+)\|[\s]*([\d]*)[\s]*(\|.*)?$/)
                raise ArgumentError, "Coprocessor value doesn't match spec: #{v}"
              end

              # generate a coprocessor ordinal by checking max id of existing cps
              maxId = 0
              htd.getValues().each do |k1, v1|
                attrName = org.apache.hadoop.hbase.util.Bytes.toString(k1.get())
                # a cp key is coprocessor$(\d)
                if (attrName =~ /coprocessor\$(\d+)/i)
                  ids = attrName.scan(/coprocessor\$(\d+)/i)
                  maxId = ids[0][0].to_i if ids[0][0].to_i > maxId
                end
              end
              maxId += 1
              htd.setValue(k + "\$" + maxId.to_s, value)
              valid_coproc_keys << key
            end
          end
          
          valid_coproc_keys.each do |key|
            arg.delete(key)
          end

          @admin.modifyTable(table_name.to_java_bytes, htd)
                    
          arg.each_key do |unknown_key|
            puts("Unknown argument ignored: %s" % [unknown_key])
          end
          
          if wait == true
            puts "Updating all regions with the new schema..."
            alter_status(table_name)
          end
          next
        end
      end
    end

    def status(format)
      status = @admin.getClusterStatus()
      if format == "detailed"
        puts("version %s" % [ status.getHBaseVersion() ])
        # Put regions in transition first because usually empty
        puts("%d regionsInTransition" % status.getRegionsInTransition().size())
        for k, v in status.getRegionsInTransition()
          puts("    %s" % [v])
        end
        master_coprocs = java.util.Arrays.toString(@admin.getMasterCoprocessors())
        if master_coprocs != nil
          puts("master coprocessors: %s" % master_coprocs)
        end
        puts("%d live servers" % [ status.getServersSize() ])
        for server in status.getServers()
          puts("    %s:%d %d" % \
            [ server.getHostname(), server.getPort(), server.getStartcode() ])
          puts("        %s" % [ status.getLoad(server).toString() ])
          for name, region in status.getLoad(server).getRegionsLoad()
            puts("        %s" % [ region.getNameAsString() ])
            puts("            %s" % [ region.toString() ])
          end
        end
        puts("%d dead servers" % [ status.getDeadServers() ])
        for server in status.getDeadServerNames()
          puts("    %s" % [ server ])
        end
      elsif format == "simple"
        load = 0
        regions = 0
        puts("%d live servers" % [ status.getServersSize() ])
        for server in status.getServers()
          puts("    %s:%d %d" % \
            [ server.getHostname(), server.getPort(), server.getStartcode() ])
          puts("        %s" % [ status.getLoad(server).toString() ])
          load += status.getLoad(server).getNumberOfRequests()
          regions += status.getLoad(server).getNumberOfRegions()
        end
        puts("%d dead servers" % [ status.getDeadServers() ])
        for server in status.getDeadServerNames()
          puts("    %s" % [ server ])
        end
        puts("Aggregate load: %d, regions: %d" % [ load , regions ] )
      else
        puts "#{status.getServersSize} servers, #{status.getDeadServers} dead, #{'%.4f' % status.getAverageLoad} average load"
      end
    end

    #----------------------------------------------------------------------------------------------
    #
    # Helper methods
    #

    # Does table exist?
    def exists?(table_name)
      @admin.tableExists(table_name)
    end
    
    #----------------------------------------------------------------------------------------------
    # Is table enabled
    def enabled?(table_name)
      @admin.isTableEnabled(table_name)
    end

    #----------------------------------------------------------------------------------------------
    #Is supplied region name is encoded region name
    def closeEncodedRegion?(region_name, server)
       @admin.closeRegionWithEncodedRegionName(region_name, server)
    end   

    #----------------------------------------------------------------------------------------------
    # Return a new HColumnDescriptor made of passed args
    def hcd(arg, htd)
      # String arg, single parameter constructor
      return org.apache.hadoop.hbase.HColumnDescriptor.new(arg) if arg.kind_of?(String)

      raise(ArgumentError, "Column family #{arg} must have a name") unless name = arg.delete(NAME)

      family = htd.getFamily(name.to_java_bytes)
      # create it if it's a new family
      family ||= org.apache.hadoop.hbase.HColumnDescriptor.new(name.to_java_bytes)

      family.setBlockCacheEnabled(JBoolean.valueOf(arg.delete(org.apache.hadoop.hbase.HColumnDescriptor::BLOCKCACHE))) if arg.include?(org.apache.hadoop.hbase.HColumnDescriptor::BLOCKCACHE)
      family.setScope(JInteger.valueOf(arg.delete(org.apache.hadoop.hbase.HColumnDescriptor::REPLICATION_SCOPE))) if arg.include?(org.apache.hadoop.hbase.HColumnDescriptor::REPLICATION_SCOPE)
      family.setInMemory(JBoolean.valueOf(arg.delete(org.apache.hadoop.hbase.HColumnDescriptor::IN_MEMORY))) if arg.include?(org.apache.hadoop.hbase.HColumnDescriptor::IN_MEMORY)
      family.setTimeToLive(JInteger.valueOf(arg.delete(org.apache.hadoop.hbase.HColumnDescriptor::TTL))) if arg.include?(org.apache.hadoop.hbase.HColumnDescriptor::TTL)
      family.setDataBlockEncoding(org.apache.hadoop.hbase.io.encoding.DataBlockEncoding.valueOf(arg.delete(org.apache.hadoop.hbase.HColumnDescriptor::DATA_BLOCK_ENCODING))) if arg.include?(org.apache.hadoop.hbase.HColumnDescriptor::DATA_BLOCK_ENCODING)
      family.setEncodeOnDisk(JBoolean.valueOf(arg.delete(org.apache.hadoop.hbase.HColumnDescriptor::ENCODE_ON_DISK))) if arg.include?(org.apache.hadoop.hbase.HColumnDescriptor::ENCODE_ON_DISK)
      family.setBlocksize(JInteger.valueOf(arg.delete(org.apache.hadoop.hbase.HColumnDescriptor::BLOCKSIZE))) if arg.include?(org.apache.hadoop.hbase.HColumnDescriptor::BLOCKSIZE)
      family.setMaxVersions(JInteger.valueOf(arg.delete(org.apache.hadoop.hbase.HColumnDescriptor::VERSIONS))) if arg.include?(org.apache.hadoop.hbase.HColumnDescriptor::VERSIONS)
      family.setMinVersions(JInteger.valueOf(arg.delete(org.apache.hadoop.hbase.HColumnDescriptor::MIN_VERSIONS))) if arg.include?(org.apache.hadoop.hbase.HColumnDescriptor::MIN_VERSIONS)
      family.setKeepDeletedCells(JBoolean.valueOf(arg.delete(org.apache.hadoop.hbase.HColumnDescriptor::KEEP_DELETED_CELLS))) if arg.include?(org.apache.hadoop.hbase.HColumnDescriptor::KEEP_DELETED_CELLS)
      family.setValue(COMPRESSION_COMPACT, arg.delete(COMPRESSION_COMPACT)) if arg.include?(COMPRESSION_COMPACT)
      if arg.include?(org.apache.hadoop.hbase.HColumnDescriptor::BLOOMFILTER)
        bloomtype = arg.delete(org.apache.hadoop.hbase.HColumnDescriptor::BLOOMFILTER).upcase
        unless org.apache.hadoop.hbase.regionserver.StoreFile::BloomType.constants.include?(bloomtype)      
          raise(ArgumentError, "BloomFilter type #{bloomtype} is not supported. Use one of " + org.apache.hadoop.hbase.regionserver.StoreFile::BloomType.constants.join(" ")) 
        else 
          family.setBloomFilterType(org.apache.hadoop.hbase.regionserver.StoreFile::BloomType.valueOf(bloomtype))
        end
      end
      if arg.include?(org.apache.hadoop.hbase.HColumnDescriptor::COMPRESSION)
        compression = arg.delete(org.apache.hadoop.hbase.HColumnDescriptor::COMPRESSION).upcase
        unless org.apache.hadoop.hbase.io.compress.Compression::Algorithm.constants.include?(compression)
          raise(ArgumentError, "Compression #{compression} is not supported. Use one of " + org.apache.hadoop.hbase.io.compress.Compression::Algorithm.constants.join(" "))
        else
          family.setCompressionType(org.apache.hadoop.hbase.io.compress.Compression::Algorithm.valueOf(compression))
        end
      end

      set_user_metadata(family, arg.delete(METADATA)) if arg[METADATA]
      set_descriptor_config(family, arg.delete(CONFIGURATION)) if arg[CONFIGURATION]

      arg.each_key do |unknown_key|
        puts("Unknown argument ignored for column family %s: %s" % [name, unknown_key])
      end
      
      return family
    end

    #----------------------------------------------------------------------------------------------
    # Enables/disables a region by name
    def online(region_name, on_off)
      # Open meta table
      meta = org.apache.hadoop.hbase.client.HTable.new(org.apache.hadoop.hbase.HConstants::META_TABLE_NAME)

      # Read region info
      # FIXME: fail gracefully if can't find the region
      region_bytes = region_name.to_java_bytes
      g = org.apache.hadoop.hbase.client.Get.new(region_bytes)
      g.addColumn(org.apache.hadoop.hbase.HConstants::CATALOG_FAMILY, org.apache.hadoop.hbase.HConstants::REGIONINFO_QUALIFIER)
      hri_bytes = meta.get(g).value

      # Change region status
      hri = org.apache.hadoop.hbase.util.Writables.getWritable(hri_bytes, org.apache.hadoop.hbase.HRegionInfo.new)
      hri.setOffline(on_off)

      # Write it back
      put = org.apache.hadoop.hbase.client.Put.new(region_bytes)
      put.add(org.apache.hadoop.hbase.HConstants::CATALOG_FAMILY, org.apache.hadoop.hbase.HConstants::REGIONINFO_QUALIFIER, org.apache.hadoop.hbase.util.Writables.getBytes(hri))
      meta.put(put)
    end
    # Apply user metadata to table/column descriptor
    def set_user_metadata(descriptor, metadata)
      raise(ArgumentError, "#{METADATA} must be a Hash type") unless metadata.kind_of?(Hash)
        for k,v in metadata
          v = v.to_s unless v.nil?
          descriptor.setValue(k, v)
        end
    end
    
<<<<<<< HEAD
    #----------------------------------------------------------------------------------------------
    # Take a snapshot of specified table
    def snapshot(table, snapshot_name)
      @admin.snapshot(snapshot_name.to_java_bytes, table.to_java_bytes)
    end

    #----------------------------------------------------------------------------------------------
    # Restore specified snapshot
    def restore_snapshot(snapshot_name)
      @admin.restoreSnapshot(snapshot_name.to_java_bytes)
    end

    #----------------------------------------------------------------------------------------------
    # Create a new table by cloning the snapshot content
    def clone_snapshot(snapshot_name, table)
      @admin.cloneSnapshot(snapshot_name.to_java_bytes, table.to_java_bytes)
    end

    #----------------------------------------------------------------------------------------------
    # Rename specified snapshot
    def rename_snapshot(old_snapshot_name, new_snapshot_name)
      @admin.renameSnapshot(old_snapshot_name.to_java_bytes, new_snapshot_name.to_java_bytes)
    end

    #----------------------------------------------------------------------------------------------
    # Delete specified snapshot
    def delete_snapshot(snapshot_name)
      @admin.deleteSnapshot(snapshot_name.to_java_bytes)
    end

    #----------------------------------------------------------------------------------------------
    # Returns a list of snapshots
    def list_snapshot
      @admin.listSnapshots
    end
=======
    # Apply config specific to a table/column to its descriptor
    def set_descriptor_config(descriptor, config)
      raise(ArgumentError, "#{CONFIGURATION} must be a Hash type") unless config.kind_of?(Hash)
        for k,v in config
          v = v.to_s unless v.nil?
          descriptor.setConfiguration(k, v)
        end
    end

>>>>>>> 3d8721b3
  end
end<|MERGE_RESOLUTION|>--- conflicted
+++ resolved
@@ -655,7 +655,6 @@
         end
     end
     
-<<<<<<< HEAD
     #----------------------------------------------------------------------------------------------
     # Take a snapshot of specified table
     def snapshot(table, snapshot_name)
@@ -691,7 +690,7 @@
     def list_snapshot
       @admin.listSnapshots
     end
-=======
+
     # Apply config specific to a table/column to its descriptor
     def set_descriptor_config(descriptor, config)
       raise(ArgumentError, "#{CONFIGURATION} must be a Hash type") unless config.kind_of?(Hash)
@@ -701,6 +700,5 @@
         end
     end
 
->>>>>>> 3d8721b3
   end
 end